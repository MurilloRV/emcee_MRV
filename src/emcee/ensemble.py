--- conflicted
+++ resolved
@@ -63,12 +63,10 @@
             to accept a list of position vectors instead of just one. Note
             that ``pool`` will be ignored if this is ``True``.
             (default: ``False``)
-<<<<<<< HEAD
         parameter_names (Optional[Union[List[str], Dict[str, List[int]]]]):
             names of individual parameters or groups of parameters. If
             specified, the ``log_prob_fn`` will recieve a dictionary of
             parameters, rather than a ``np.ndarray``.
-=======
         seed (Union[int, np.random.RandomState, np.random.Generator, None]): If
             `seed` is not specified the `np.RandomState` singleton is used.
             If `seed` is an int, a new `np.random.RandomState` instance is used,
@@ -78,7 +76,6 @@
             `Generator` instance is used, omitting the stored state if
             re-using a backend.
             Specify `seed` for reproducable minimizations.
->>>>>>> 41fe747f
 
     """
 
@@ -94,11 +91,8 @@
         backend=None,
         vectorize=False,
         blobs_dtype=None,
-<<<<<<< HEAD
         parameter_names: Optional[Union[Dict[str, int], List[str]]] = None,
-=======
         seed=None,
->>>>>>> 41fe747f
         # Deprecated...
         a=None,
         postargs=None,
