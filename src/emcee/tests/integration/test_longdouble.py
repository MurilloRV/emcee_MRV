--- conflicted
+++ resolved
@@ -10,13 +10,8 @@
         return -0.5 * np.sum(ivar * x**2)
 
     ndim, nwalkers = 5, 20
-<<<<<<< HEAD
-    ivar = 1.0 / np.random.rand(ndim).astype(np.longdouble)
-    p0 = np.random.randn(nwalkers, ndim).astype(np.longdouble)
-=======
     ivar = 1. / np.random.rand(ndim).astype(np.longdouble)
     p0 = np.random.standard_normal((nwalkers, ndim)).astype(np.longdouble)
->>>>>>> 41fe747f
 
     sampler = emcee.EnsembleSampler(nwalkers, ndim, log_prob, args=[ivar])
     sampler.run_mcmc(p0, 100)
