--- conflicted
+++ resolved
@@ -1,12 +1,8 @@
 # -*- coding: utf-8 -*-
 
 import pickle
-<<<<<<< HEAD
-from itertools import islice, product
-=======
 from itertools import product, islice
 from copy import deepcopy
->>>>>>> 41fe747f
 
 import numpy as np
 import pytest
@@ -347,16 +343,12 @@
 def test_infinite_iterations(backend, nwalkers=32, ndim=3):
     with backend() as be:
         coords = np.random.randn(nwalkers, ndim)
-<<<<<<< HEAD
         for state in islice(
             EnsembleSampler(
                 nwalkers, ndim, normal_log_prob, backend=be
             ).sample(coords, iterations=None, store=False),
             10,
         ):
-            pass
-=======
-        for state in islice(EnsembleSampler(nwalkers, ndim, normal_log_prob, backend=be).sample(coords, iterations=None, store=False), 10):
             pass
 
 def test_sampler_seed():
@@ -406,5 +398,4 @@
     sampler2 = EnsembleSampler(nwalkers, ndim, normal_log_prob, seed=seed2)
     sampler2.run_mcmc(coords, nsteps)
     np.testing.assert_allclose(sampler1.get_chain(), sampler2.get_chain())
-    np.testing.assert_allclose(sampler1.get_log_prob(), sampler2.get_log_prob())
->>>>>>> 41fe747f
+    np.testing.assert_allclose(sampler1.get_log_prob(), sampler2.get_log_prob())