Author:

- `Dan Foreman-Mackey (NYU) <https://github.com/dfm>`_

Direct contributions to the code base:

- `Ruth Angus (Oxford) <https://github.com/RuthAngus>`_
- `Bence Béky (Harvard) <https://github.com/bencebeky>`_
- `Frederik Beaujean (MPI for Physics) <https://github.com/fredRos>`_
- `Alex Conley (U Colorado, Boulder) <https://github.com/aconley>`_
- `Will Meierjurgen Farr (Northwestern) <https://github.com/farr>`_
- `Demitri Muna (OSU) <https://github.com/demitri>`_
- `David W. Hogg (NYU) <https://github.com/davidwhogg>`_
- `Dustin Lang (Princeton/CMU) <https://github.com/dstndstn>`_
- `Phil Marshall (Oxford) <https://github.com/drphilmarshall>`_
- `Adrian Price-Whelan (Columbia) <https://github.com/adrn>`_
- `Jeremy Sanders (Cambridge) <https://github.com/jeremysanders>`_
- `Leo Singer (Caltech) <https://github.com/lpsinger>`_
<<<<<<< HEAD
- `Manodeep Sinha (Vanderbilt) <https://bitbucket.org/manodeep/>`_
=======
- `Marco Tazzari (ESO) <https://github.com/mtazzari>`_
>>>>>>> 6c5de63a
- `Simon Walker <mindriot101>`_
- `Joe Zuntz (Oxford) <https://github.com/joezuntz>`_

Comments, corrections & suggestions:

- Eric Agol (UWash)
- Jo Bovy (IAS)
- Jacqueline Chen (MIT)
- John Gizis (Delaware)
- Jonathan Goodman (NYU)
- Jennifer Piscionere (Vanderbilt)<|MERGE_RESOLUTION|>--- conflicted
+++ resolved
@@ -16,11 +16,8 @@
 - `Adrian Price-Whelan (Columbia) <https://github.com/adrn>`_
 - `Jeremy Sanders (Cambridge) <https://github.com/jeremysanders>`_
 - `Leo Singer (Caltech) <https://github.com/lpsinger>`_
-<<<<<<< HEAD
 - `Manodeep Sinha (Vanderbilt) <https://bitbucket.org/manodeep/>`_
-=======
 - `Marco Tazzari (ESO) <https://github.com/mtazzari>`_
->>>>>>> 6c5de63a
 - `Simon Walker <mindriot101>`_
 - `Joe Zuntz (Oxford) <https://github.com/joezuntz>`_
 
@@ -28,6 +25,7 @@
 
 - Eric Agol (UWash)
 - Jo Bovy (IAS)
+- Andrew Bradshaw (UC Davis)
 - Jacqueline Chen (MIT)
 - John Gizis (Delaware)
 - Jonathan Goodman (NYU)
