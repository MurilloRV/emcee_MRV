.. _testimonials:

Testimonials
------------

    "My research—modeling strong gravitational lenses with 10-20 free
    parameters—would be very difficult or impossible without emcee."

    -- Shane Bussmann (CfA)

Since the initial release, ``emcee`` has been used in many published
scientific studies.
The most up-to-date list of citations to our paper—mostly positive ;-)—can be
found on `The Astrophysics Data System (ADS)
<http://adsabs.harvard.edu/cgi-bin/nph-ref_query?bibcode=2013PASP..125..306F&amp;refs=CITATIONS>`_.
Here is a *very* incomplete list of users:

* `Dorman, Guhathakurta, Fardal, et al. (2012)
  <http://arxiv.org/abs/1204.4455>`_
* `Olofsson, Juhász, Henning, et al. (2012)
  <http://arxiv.org/abs/1204.2374>`_
* `Bovy, Rix, Liu, et al. (2012) <http://arxiv.org/abs/1111.1724>`_
* `Lang & Hogg (2012) <http://arxiv.org/abs/1103.6038>`_
* `Bovy, Rix, Hogg, et al. (2012) <http://arxiv.org/abs/1202.2819>`_
* `Bussmann, Gurwell, Fu, et al. (2012) <http://arxiv.org/abs/1207.2724>`_
* `Brammer, Sánchez-Janssen, Labbé, et al. (2012)
  <http://arxiv.org/abs/1207.3795>`_
* `Brown, Rosenfeld, Andrews, et al. (2012)
  <http://arxiv.org/abs/1209.1641>`_
* `Bovy, Allende Prieto, Beers, et al. (2012)
  <http://arxiv.org/abs/1209.0759>`_
* `Roškar, Debattista, & Loebman (2012)
  <http://arxiv.org/abs/1211.1982>`_
* `Crossfield, Barman, Hansen, et al. (2012)
  <http://arxiv.org/abs/1210.4836>`_
* `Morton (2012) <http://arxiv.org/abs/1206.1568>`_
* `Monnier, Che, Zhao, et al. (2012) <http://arxiv.org/abs/1211.6055>`_
* `Huppenkothen, Watts, Uttley, et al. (2012)
  <http://arxiv.org/abs/1212.1011>`_
* `Cieza, Olofsson, Harvey, et al. (2013) <http://arxiv.org/abs/1211.4510>`_
* `Weisz, Fouesneau, Hogg, et al. (2013) <http://arxiv.org/abs/1211.6105>`_
* `Reis, Miller, Reynolds, et al. (2013) <http://arxiv.org/abs/1208.3277>`_
* `Sanders, & Fabian (2013) <http://arxiv.org/abs/1212.1259>`_
* `Akeret, Seehars, Amara, et al. (2012) <http://arxiv.org/abs/1212.1721>`_
* `Riechers, Bradford, Clements, et al. (2013)
  <http://arxiv.org/abs/1304.4256>`_
* `Kamruddin & Dexter (2013) <http://arxiv.org/abs/1306.3226>`_
* `Sparre et al. (2013) <http://arxiv.org/abs/1309.2940>`_
* `Price-Whelan & Johnston (2013) <http://arxiv.org/abs/1308.2670>`_
* `Watkins, van de Ven, den Brok, et al. (2013) <http://arxiv.org/abs/1308.4789>`_
* `Price-Whelan et al. (2013) <http://arxiv.org/abs/1311.3683>`_
* `Guillochon, Manukian & Ramirez-Ruiz (2013) <http://arxiv.org/abs/1304.6397>`_
* `Guillochon, Loeb, MacLeod & Ramirez-Ruiz (2014) <http://arxiv.org/abs/1401.2990>`_
* `Cargile, James, Pepper, et al. (2014) <http://arxiv.org/abs/1312.3946>`_
* `Keller et al. (2014) <http://arxiv.org/abs/1402.1517>`_
* `Ransom et al. (2014) <http://arxiv.org/abs/1401.0535>`_
* `Pérez et al. (2014) <http://arxiv.org/abs/1402.0832>`_
* `Oliver et al. (2014) <http://dx.doi.org/10.1063/1.4866813>`_
<<<<<<< HEAD
* `Narbutis et al. (2014) <http://arxiv.org/abs/1410.2514>`_
* `Narbutis et al. (2014) <http://arxiv.org/abs/1410.2521>`_
* `Kirichenko et al. (2015) <http://arxiv.org/abs/1501.04594>`_
* `Privon et al. (2015) <http://adsabs.harvard.edu/abs/2015ApJ...814...39P>`_
* `Lenz et al. (2016) <http://adsabs.harvard.edu/abs/2016A%26A...586A.121L>`_
* `Nelson et al. (2017) <https://github.com/refnx/refnx>`_
* `Leiva et al. (2017) <http://dx.doi.org/10.3847/1538-3881/aa8956>`_
=======
* `Schlaufman & Casey (2014) <http://arxiv.org/abs/1409.4775>`_
>>>>>>> 58bce390

Please `let us know <mailto:danfm@nyu.edu>`_ if your work should be included
in this list or `fork the repository <https://github.com/dfm/emcee>`_ and add
it yourself.<|MERGE_RESOLUTION|>--- conflicted
+++ resolved
@@ -56,17 +56,14 @@
 * `Ransom et al. (2014) <http://arxiv.org/abs/1401.0535>`_
 * `Pérez et al. (2014) <http://arxiv.org/abs/1402.0832>`_
 * `Oliver et al. (2014) <http://dx.doi.org/10.1063/1.4866813>`_
-<<<<<<< HEAD
 * `Narbutis et al. (2014) <http://arxiv.org/abs/1410.2514>`_
 * `Narbutis et al. (2014) <http://arxiv.org/abs/1410.2521>`_
+* `Schlaufman & Casey (2014) <http://arxiv.org/abs/1409.4775>`_
 * `Kirichenko et al. (2015) <http://arxiv.org/abs/1501.04594>`_
 * `Privon et al. (2015) <http://adsabs.harvard.edu/abs/2015ApJ...814...39P>`_
 * `Lenz et al. (2016) <http://adsabs.harvard.edu/abs/2016A%26A...586A.121L>`_
 * `Nelson et al. (2017) <https://github.com/refnx/refnx>`_
 * `Leiva et al. (2017) <http://dx.doi.org/10.3847/1538-3881/aa8956>`_
-=======
-* `Schlaufman & Casey (2014) <http://arxiv.org/abs/1409.4775>`_
->>>>>>> 58bce390
 
 Please `let us know <mailto:danfm@nyu.edu>`_ if your work should be included
 in this list or `fork the repository <https://github.com/dfm/emcee>`_ and add
